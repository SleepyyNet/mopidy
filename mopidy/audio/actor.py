--- conflicted
+++ resolved
@@ -103,18 +103,7 @@
         if source.get_factory().get_name() != 'appsrc':
             return
 
-<<<<<<< HEAD
-        # These caps matches the audio data provided by libspotify
-        default_caps = gst.Caps(
-            b'audio/x-raw-int, endianness=(int)1234, channels=(int)2, '
-            b'width=(int)16, depth=(int)16, signed=(boolean)true, '
-            b'rate=(int)44100')
-        source.set_property('caps', default_caps)
-        # GStreamer does not like unicode
-=======
-        source = element.get_property('source')
         source.set_property('caps', self._appsrc_caps)
->>>>>>> 85598744
         source.set_property('format', b'time')
         source.set_property('stream-type', b'seekable')
 
