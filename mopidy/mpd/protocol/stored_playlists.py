from __future__ import division, unicode_literals

import datetime

from mopidy.mpd import exceptions, protocol, translator


@protocol.commands.add('listplaylist')
def listplaylist(context, name):
    """
    *musicpd.org, stored playlists section:*

        ``listplaylist {NAME}``

        Lists the files in the playlist ``NAME.m3u``.

    Output format::

        file: relative/path/to/file1.flac
        file: relative/path/to/file2.ogg
        file: relative/path/to/file3.mp3
    """
    playlist = context.lookup_playlist_from_name(name)
    if not playlist:
        raise exceptions.MpdNoExistError('No such playlist')
    return ['file: %s' % t.uri for t in playlist.tracks]


@protocol.commands.add('listplaylistinfo')
def listplaylistinfo(context, name):
    """
    *musicpd.org, stored playlists section:*

        ``listplaylistinfo {NAME}``

        Lists songs in the playlist ``NAME.m3u``.

    Output format:

        Standard track listing, with fields: file, Time, Title, Date,
        Album, Artist, Track
    """
    playlist = context.lookup_playlist_from_name(name)
    if not playlist:
        raise exceptions.MpdNoExistError('No such playlist')
    return translator.playlist_to_mpd_format(playlist)


@protocol.commands.add('listplaylists')
def listplaylists(context):
    """
    *musicpd.org, stored playlists section:*

        ``listplaylists``

        Prints a list of the playlist directory.

        After each playlist name the server sends its last modification
        time as attribute ``Last-Modified`` in ISO 8601 format. To avoid
        problems due to clock differences between clients and the server,
        clients should not compare this value with their local clock.

    Output format::

        playlist: a
        Last-Modified: 2010-02-06T02:10:25Z
        playlist: b
        Last-Modified: 2010-02-06T02:11:08Z

    *Clarifications:*

    - ncmpcpp 0.5.10 segfaults if we return 'playlist: ' on a line, so we must
      ignore playlists without names, which isn't very useful anyway.
    """
    result = []
    for playlist in context.core.playlists.playlists.get():
        if not playlist.name:
            continue
        name = context.lookup_playlist_name_from_uri(playlist.uri)
        result.append(('playlist', name))
<<<<<<< HEAD
        last_modified = (
            playlist.last_modified or datetime.datetime.utcnow()).isoformat()
        # Remove microseconds
        last_modified = last_modified.split('.')[0]
        # Add time zone information
        last_modified = last_modified + 'Z'
        result.append(('Last-Modified', last_modified))
    return result


@protocol.commands.add('load', playlist_slice=protocol.RANGE)
def load(context, name, playlist_slice=slice(0, None)):
=======
        result.append(('Last-Modified', _get_last_modified(playlist)))
    return result


def _get_last_modified(playlist):
    """Formats last modified timestamp of a playlist for MPD.

    Time in UTC with second precision, formatted in the ISO 8601 format, with
    the "Z" time zone marker for UTC. For example, "1970-01-01T00:00:00Z".
    """
    if playlist.last_modified is None:
        # If unknown, assume the playlist is modified
        dt = datetime.datetime.utcnow()
    else:
        dt = datetime.datetime.utcfromtimestamp(
            playlist.last_modified / 1000.0)
    dt = dt.replace(microsecond=0)
    return '%sZ' % dt.isoformat()


@handle_request(
    r'load\ "(?P<name>[^"]+)"(\ "(?P<start>\d+):(?P<end>\d+)*")*$')
def load(context, name, start=None, end=None):
>>>>>>> 38d3c6cc
    """
    *musicpd.org, stored playlists section:*

        ``load {NAME} [START:END]``

        Loads the playlist into the current queue. Playlist plugins are
        supported. A range may be specified to load only a part of the
        playlist.

    *Clarifications:*

    - ``load`` appends the given playlist to the current playlist.

    - MPD 0.17.1 does not support open-ended ranges, i.e. without end
      specified, for the ``load`` command, even though MPD's general range docs
      allows open-ended ranges.

    - MPD 0.17.1 does not fail if the specified range is outside the playlist,
      in either or both ends.
    """
    playlist = context.lookup_playlist_from_name(name)
    if not playlist:
        raise exceptions.MpdNoExistError('No such playlist')
    context.core.tracklist.add(playlist.tracks[playlist_slice])


@protocol.commands.add('playlistadd')
def playlistadd(context, name, uri):
    """
    *musicpd.org, stored playlists section:*

        ``playlistadd {NAME} {URI}``

        Adds ``URI`` to the playlist ``NAME.m3u``.

        ``NAME.m3u`` will be created if it does not exist.
    """
    raise exceptions.MpdNotImplemented  # TODO


@protocol.commands.add('playlistclear')
def playlistclear(context, name):
    """
    *musicpd.org, stored playlists section:*

        ``playlistclear {NAME}``

        Clears the playlist ``NAME.m3u``.
    """
    raise exceptions.MpdNotImplemented  # TODO


@protocol.commands.add('playlistdelete', songpos=protocol.UINT)
def playlistdelete(context, name, songpos):
    """
    *musicpd.org, stored playlists section:*

        ``playlistdelete {NAME} {SONGPOS}``

        Deletes ``SONGPOS`` from the playlist ``NAME.m3u``.
    """
    raise exceptions.MpdNotImplemented  # TODO


@protocol.commands.add(
    'playlistmove', from_pos=protocol.UINT, to_pos=protocol.UINT)
def playlistmove(context, name, from_pos, to_pos):
    """
    *musicpd.org, stored playlists section:*

        ``playlistmove {NAME} {SONGID} {SONGPOS}``

        Moves ``SONGID`` in the playlist ``NAME.m3u`` to the position
        ``SONGPOS``.

    *Clarifications:*

    - The second argument is not a ``SONGID`` as used elsewhere in the protocol
      documentation, but just the ``SONGPOS`` to move *from*, i.e.
      ``playlistmove {NAME} {FROM_SONGPOS} {TO_SONGPOS}``.
    """
    raise exceptions.MpdNotImplemented  # TODO


@protocol.commands.add('rename')
def rename(context, old_name, new_name):
    """
    *musicpd.org, stored playlists section:*

        ``rename {NAME} {NEW_NAME}``

        Renames the playlist ``NAME.m3u`` to ``NEW_NAME.m3u``.
    """
    raise exceptions.MpdNotImplemented  # TODO


@protocol.commands.add('rm')
def rm(context, name):
    """
    *musicpd.org, stored playlists section:*

        ``rm {NAME}``

        Removes the playlist ``NAME.m3u`` from the playlist directory.
    """
    raise exceptions.MpdNotImplemented  # TODO


@protocol.commands.add('save')
def save(context, name):
    """
    *musicpd.org, stored playlists section:*

        ``save {NAME}``

        Saves the current playlist to ``NAME.m3u`` in the playlist
        directory.
    """
    raise exceptions.MpdNotImplemented  # TODO<|MERGE_RESOLUTION|>--- conflicted
+++ resolved
@@ -78,24 +78,11 @@
             continue
         name = context.lookup_playlist_name_from_uri(playlist.uri)
         result.append(('playlist', name))
-<<<<<<< HEAD
-        last_modified = (
-            playlist.last_modified or datetime.datetime.utcnow()).isoformat()
-        # Remove microseconds
-        last_modified = last_modified.split('.')[0]
-        # Add time zone information
-        last_modified = last_modified + 'Z'
-        result.append(('Last-Modified', last_modified))
-    return result
-
-
-@protocol.commands.add('load', playlist_slice=protocol.RANGE)
-def load(context, name, playlist_slice=slice(0, None)):
-=======
         result.append(('Last-Modified', _get_last_modified(playlist)))
     return result
 
 
+# TODO: move to translators?
 def _get_last_modified(playlist):
     """Formats last modified timestamp of a playlist for MPD.
 
@@ -112,10 +99,8 @@
     return '%sZ' % dt.isoformat()
 
 
-@handle_request(
-    r'load\ "(?P<name>[^"]+)"(\ "(?P<start>\d+):(?P<end>\d+)*")*$')
-def load(context, name, start=None, end=None):
->>>>>>> 38d3c6cc
+@protocol.commands.add('load', playlist_slice=protocol.RANGE)
+def load(context, name, playlist_slice=slice(0, None)):
     """
     *musicpd.org, stored playlists section:*
 
