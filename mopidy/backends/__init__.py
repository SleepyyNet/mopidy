from copy import copy
import logging
import random
import time

from mopidy import settings
from mopidy.models import Playlist
from mopidy.utils import get_class

logger = logging.getLogger('mopidy.backends.base')

class BaseBackend(object):
<<<<<<< HEAD
    current_playlist = None
    library = None
    playback = None
    stored_playlists = None
    uri_handlers = []

    def destroy(self):
        self.playback.destroy()

class BaseCurrentPlaylistController(object):
    def __init__(self, backend):
        self.backend = backend
        self.version = 0
        self.playlist = Playlist()

    @property
    def playlist(self):
        return self._playlist

    @playlist.setter
    def playlist(self, playlist):
        self._playlist = playlist
        self.version += 1
        self.backend.playback.new_playlist_loaded_callback()

    def add(self, uri, at_position=None):
        raise NotImplementedError

    def clear(self):
        self.backend.playback.stop()
        self.playlist = Playlist()

    def get_by_id(self, id):
        matches = filter(lambda t: t.id == id, self.playlist.tracks)
        if matches:
            return matches[0]
        else:
            raise KeyError('Track with ID "%s" not found' % id)

    def get_by_url(self, uri):
        matches = filter(lambda t: t.uri == uri, self.playlist.tracks)
        if matches:
            return matches[0]
        else:
            raise KeyError('Track with URI "%s" not found' % uri)

    def load(self, playlist):
        self.playlist = playlist

    def move(self, start, end, to_position):
        tracks = self.playlist.tracks

        if start == end:
            end += 1

        new_tracks = tracks[:start] + tracks[end:]

        for track in tracks[start:end]:
            new_tracks.insert(to_position, track)
            to_position += 1

        self.playlist = Playlist(tracks=new_tracks)

    def remove(self,track):
        tracks = filter(lambda t: t != track, self.playlist.tracks)

        self.playlist = Playlist(tracks=tracks)

    def shuffle(self, start=None, end=None):
        tracks = self.playlist.tracks

        before = tracks[:start or 0]
        shuffled = tracks[start:end]
        after = tracks[end or len(tracks):]

        random.shuffle(shuffled)

        self.playlist = Playlist(tracks=before+shuffled+after)

class BasePlaybackController(object):
    PAUSED = 'paused'
    PLAYING = 'playing'
    STOPPED = 'stopped'

    state = STOPPED
    repeat = False
    random = False
    consume = False
    volume = None
    
    def __init__(self, backend):
        self.backend = backend
        self.current_track = None
        self._shuffled = []
        self._first_shuffle = True

    def play(self, id=None, position=None):
        raise NotImplementedError

    def stop(self):
        raise NotImplementedError

    def new_playlist_loaded_callback(self):
        self.current_track = None

        if self.state == self.PLAYING:
            self.play()
        elif self.state == self.PAUSED:
            self.stop()

    def next(self):
        current_track = self.current_track

        if not self.next_track:
            self.stop()
        else:
            self.play(self.next_track)

        if self.consume:
            self.backend.current_playlist.remove(current_track)

    def previous(self):
        if self.previous_track:
            self.play(self.previous_track)

    def pause(self):
        raise NotImplementedError

    def resume(self):
        raise NotImplementedError

    def seek(self, time_position):
        raise NotImplementedError

    @property
    def next_track(self):
        playlist = self.backend.current_playlist.playlist

        if not playlist.tracks:
            return None

        if self.random and not self._shuffled:
            if self.repeat or self._first_shuffle:
                self._shuffled = playlist.tracks
                random.shuffle(self._shuffled)
                self._first_shuffle = self.repeat

        if self._shuffled:
            return self._shuffled[0]

        if self.current_track is None:
            return playlist.tracks[0]

        if self.repeat:
            position = (self.playlist_position + 1) % len(playlist.tracks)
            return playlist.tracks[position]

        try:
            return playlist.tracks[self.playlist_position + 1]
        except IndexError:
            return None

    @property
    def previous_track(self):
        playlist = self.backend.current_playlist.playlist

        if self.repeat or self.consume or self.random:
            return self.current_track

        if self.current_track is None:
            return None

        if self.playlist_position - 1 < 0:
            return None

        try:
            return playlist.tracks[self.playlist_position - 1]
        except IndexError:
            return None

    @property
    def playlist_position(self):
        playlist = self.backend.current_playlist.playlist

        try:
            return playlist.tracks.index(self.current_track)
        except ValueError:
            return None

    @property
    def time_position(self):
        raise NotImplementedError

    def destroy(self):
        pass
=======
    def __init__(self, core_queue=None, mixer=None):
        self.core_queue = core_queue
        if mixer is not None:
            self.mixer = mixer
        else:
            self.mixer = get_class(settings.MIXER)()

    #: A :class:`multiprocessing.Queue` which can be used by e.g. library
    #: callbacks to send messages to the core.
    core_queue = None

    #: The current playlist controller. An instance of
    #: :class:`BaseCurrentPlaylistController`.
    current_playlist = None

    #: The library controller. An instance of :class:`BaseLibraryController`.
    library = None

    #: The sound mixer. An instance of :class:`mopidy.mixers.BaseMixer`.
    mixer = None

    #: The playback controller. An instance of :class:`BasePlaybackController`.
    playback = None

    #: The stored playlists controller. An instance of
    #: :class:`BaseStoredPlaylistsController`.
    stored_playlists = None

    #: List of URI prefixes this backend can handle.
    uri_handlers = []


class BaseCurrentPlaylistController(object):
    """
    :param backend: backend the controller is a part of
    :type backend: :class:`BaseBackend`
    """

    #: The current playlist version. Integer which is increased every time the
    #: current playlist is changed. Is not reset before the MPD server is
    #: restarted.
    version = 0

    def __init__(self, backend):
        self.backend = backend
        self.playlist = Playlist()

    @property
    def playlist(self):
        """The currently loaded :class:`mopidy.models.Playlist`."""
        return copy(self._playlist)

    @playlist.setter
    def playlist(self, new_playlist):
        self._playlist = new_playlist
        self.version += 1

    def add(self, track, at_position=None):
        """
        Add the track to the end of, or at the given position in the current
        playlist.

        :param track: track to add
        :type track: :class:`mopidy.models.Track`
        :param at_position: position in current playlist to add track
        :type at_position: int or :class:`None`
        """
        tracks = self.playlist.tracks
        if at_position:
            tracks.insert(at_position, track)
        else:
            tracks.append(track)
        self.playlist = self.playlist.with_(tracks=tracks)

    def clear(self):
        """Clear the current playlist."""
        self.backend.playback.stop()
        self.backend.playback.current_track = None
        self.playlist = Playlist()

    def get(self, **criteria):
        """
        Get track by given criterias from current playlist.

        Raises :exc:`LookupError` if a unique match is not found.

        Examples::

            get(id=1)               # Returns track with ID 1
            get(uri='xyz')          # Returns track with URI 'xyz'
            get(id=1, uri='xyz')    # Returns track with ID 1 and URI 'xyz'

        :param criteria: on or more criteria to match by
        :type criteria: dict
        :rtype: :class:`mopidy.models.Track`
        """
        matches = self._playlist.tracks
        for (key, value) in criteria.iteritems():
            matches = filter(lambda t: getattr(t, key) == value, matches)
        if len(matches) == 1:
            return matches[0]
        criteria_string = ', '.join(
            ['%s=%s' % (k, v) for (k, v) in criteria.iteritems()])
        if len(matches) == 0:
            raise LookupError(u'"%s" match no tracks' % criteria_string)
        else:
            raise LookupError(u'"%s" match multiple tracks' % criteria_string)

    def load(self, playlist):
        """
        Replace the current playlist with the given playlist.

        :param playlist: playlist to load
        :type playlist: :class:`mopidy.models.Playlist`
        """
        self.playlist = playlist

    def move(self, start, end, to_position):
        """
        Move the tracks in the slice ``[start:end]`` to ``to_position``.

        :param start: position of first track to move
        :type start: int
        :param end: position after last track to move
        :type end: int
        :param to_position: new position for the tracks
        :type to_position: int
        """
        tracks = self.playlist.tracks
        new_tracks = tracks[:start] + tracks[end:]
        for track in tracks[start:end]:
            new_tracks.insert(to_position, track)
            to_position += 1
        self.playlist = self.playlist.with_(tracks=new_tracks)

    def remove(self, track):
        """
        Remove the track from the current playlist.

        :param track: track to remove
        :type track: :class:`mopidy.models.Track`
        """
        tracks = self.playlist.tracks
        position = tracks.index(track)
        del tracks[position]
        self.playlist = self.playlist.with_(tracks=tracks)

    def shuffle(self, start=None, end=None):
        """
        Shuffles the entire playlist. If ``start`` and ``end`` is given only
        shuffles the slice ``[start:end]``.

        :param start: position of first track to shuffle
        :type start: int or :class:`None`
        :param end: position after last track to shuffle
        :type end: int or :class:`None`
        """
        tracks = self.playlist.tracks
        before = tracks[:start or 0]
        shuffled = tracks[start:end]
        after = tracks[end or len(tracks):]
        random.shuffle(shuffled)
        self.playlist = self.playlist.with_(tracks=before+shuffled+after)


class BaseLibraryController(object):
    """
    :param backend: backend the controller is a part of
    :type backend: :class:`BaseBackend`
    """

    def __init__(self, backend):
        self.backend = backend

    def find_exact(self, type, query):
        """
        Find tracks in the library where ``type`` matches ``query`` exactly.

        :param type: 'track', 'artist', or 'album'
        :type type: string
        :param query: the search query
        :type query: string
        :rtype: :class:`mopidy.models.Playlist`
        """
        raise NotImplementedError

    def lookup(self, uri):
        """
        Lookup track with given URI.

        :param uri: track URI
        :type uri: string
        :rtype: :class:`mopidy.models.Track`
        """
        raise NotImplementedError

    def refresh(self, uri=None):
        """
        Refresh library. Limit to URI and below if an URI is given.

        :param uri: directory or track URI
        :type uri: string
        """
        raise NotImplementedError

    def search(self, type, query):
        """
        Search the library for tracks where ``type`` contains ``query``.

        :param type: 'track', 'artist', 'album', 'uri', and 'any'
        :type type: string
        :param query: the search query
        :type query: string
        :rtype: :class:`mopidy.models.Playlist`
        """
        raise NotImplementedError


class BasePlaybackController(object):
    """
    :param backend: backend the controller is a part of
    :type backend: :class:`BaseBackend`
    """

    #: Constant representing the paused state.
    PAUSED = u'paused'

    #: Constant representing the playing state.
    PLAYING = u'playing'

    #: Constant representing the stopped state.
    STOPPED = u'stopped'

    #: :class:`True`
    #:     Tracks are removed from the playlist when they have been played.
    #: :class:`False`
    #:     Tracks are not removed from the playlist.
    consume = False

    #: The currently playing or selected :class:`mopidy.models.Track`.
    current_track = None

    #: :class:`True`
    #:     Tracks are selected at random from the playlist.
    #: :class:`False`
    #:     Tracks are played in the order of the playlist.
    random = False

    #: :class:`True`
    #:     The current track is played repeatedly.
    #: :class:`False`
    #:     The current track is played once.
    repeat = False

    #: :class:`True`
    #:     Playback is stopped after current song, unless in repeat mode.
    #: :class:`False`
    #:     Playback continues after current song.
    single = False

    def __init__(self, backend):
        self.backend = backend
        self._state = self.STOPPED

    @property
    def next_track(self):
        """
        The next :class:`mopidy.models.Track` in the playlist.

        For normal playback this is the next track in the playlist. If repeat
        is enabled the next track can loop around the playlist. When random is
        enabled this should be a random track, all tracks should be played once
        before the list repeats.
        """
        if self.current_track is None:
            return None
        try:
            return self.backend.current_playlist.playlist.tracks[
                self.playlist_position + 1]
        except IndexError:
            return None

    @property
    def playlist_position(self):
        """The position in the current playlist."""
        if self.current_track is None:
            return None
        try:
            return self.backend.current_playlist.playlist.tracks.index(
                self.current_track)
        except ValueError:
            return None

    @property
    def previous_track(self):
        """
        The previous :class:`mopidy.models.Track` in the playlist.

        For normal playback this is the next track in the playlist. If random
        and/or consume is enabled it should return the current track instead.
        """
        if self.current_track is None:
            return None
        try:
            return self.backend.current_playlist.playlist.tracks[
                self.playlist_position - 1]
        except IndexError:
            return None

    @property
    def state(self):
        """
        The playback state. Must be :attr:`PLAYING`, :attr:`PAUSED`, or
        :attr:`STOPPED`.

        Possible states and transitions:

        .. digraph:: state_transitions

            "STOPPED" -> "PLAYING" [ label="play" ]
            "PLAYING" -> "STOPPED" [ label="stop" ]
            "PLAYING" -> "PAUSED" [ label="pause" ]
            "PLAYING" -> "PLAYING" [ label="play" ]
            "PAUSED" -> "PLAYING" [ label="resume" ]
            "PAUSED" -> "STOPPED" [ label="stop" ]
        """
        return self._state

    @state.setter
    def state(self, new_state):
        (old_state, self._state) = (self.state, new_state)
        logger.debug(u'Changing state: %s -> %s', old_state, new_state)
        if (old_state in (self.PLAYING, self.STOPPED)
                and new_state == self.PLAYING):
            self._play_time_start()
        elif old_state == self.PLAYING and new_state == self.PAUSED:
            self._play_time_pause()
        elif old_state == self.PAUSED and new_state == self.PLAYING:
            self._play_time_resume()

    @property
    def time_position(self):
        """Time position in milliseconds."""
        if self.state == self.PLAYING:
            time_since_started = (self._current_wall_time -
                self._play_time_started)
            return self._play_time_accumulated + time_since_started
        elif self.state == self.PAUSED:
            return self._play_time_accumulated
        elif self.state == self.STOPPED:
            return 0

    def _play_time_start(self):
        self._play_time_accumulated = 0
        self._play_time_started = self._current_wall_time

    def _play_time_pause(self):
        time_since_started = self._current_wall_time - self._play_time_started
        self._play_time_accumulated += time_since_started

    def _play_time_resume(self):
        self._play_time_started = self._current_wall_time

    @property
    def _current_wall_time(self):
        return int(time.time() * 1000)

    @property
    def volume(self):
        """
        The audio volume as an int in the range [0, 100].

        :class:`None` if unknown.
        """
        return self.backend.mixer.volume

    @volume.setter
    def volume(self, volume):
        self.backend.mixer.volume = volume

    def end_of_track_callback(self):
        """Tell the playback controller that end of track is reached."""
        if self.next_track is not None:
            self.next()
        else:
            self.stop()

    def new_playlist_loaded_callback(self):
        """Tell the playback controller that a new playlist has been loaded."""
        self.current_track = None
        if self.state == self.PLAYING:
            if self.backend.current_playlist.playlist.length > 0:
                self.play(self.backend.current_playlist.playlist.tracks[0])
            else:
                self.stop()

    def next(self):
        """Play the next track."""
        if self.next_track is not None and self._next(self.next_track):
            self.current_track = self.next_track
            self.state = self.PLAYING

    def _next(self, track):
        return self._play(track)

    def pause(self):
        """Pause playback."""
        if self.state == self.PLAYING and self._pause():
            self.state = self.PAUSED

    def _pause(self):
        raise NotImplementedError

    def play(self, track=None):
        """
        Play the given track or the currently active track.

        :param track: track to play
        :type track: :class:`mopidy.models.Track` or :class:`None`
        """
        if self.state == self.PAUSED and track is None:
            return self.resume()
        if track is not None and self._play(track):
            self.current_track = track
            self.state = self.PLAYING

    def _play(self, track):
        raise NotImplementedError

    def previous(self):
        """Play the previous track."""
        if (self.previous_track is not None
                and self._previous(self.previous_track)):
            self.current_track = self.previous_track
            self.state = self.PLAYING

    def _previous(self, track):
        return self._play(track)

    def resume(self):
        """If paused, resume playing the current track."""
        if self.state == self.PAUSED and self._resume():
            self.state = self.PLAYING

    def _resume(self):
        raise NotImplementedError

    def seek(self, time_position):
        """
        Seeks to time position given in milliseconds.

        :param time_position: time position in milliseconds
        :type time_position: int
        """
        raise NotImplementedError

    def stop(self):
        """Stop playing."""
        if self.state != self.STOPPED and self._stop():
            self.state = self.STOPPED

    def _stop(self):
        raise NotImplementedError


class BaseStoredPlaylistsController(object):
    """
    :param backend: backend the controller is a part of
    :type backend: :class:`BaseBackend`
    """

    def __init__(self, backend):
        self.backend = backend
        self._playlists = []

    @property
    def playlists(self):
        """List of :class:`mopidy.models.Playlist`."""
        return copy(self._playlists)

    @playlists.setter
    def playlists(self, playlists):
        self._playlists = playlists

    def create(self, name):
        """
        Create a new playlist.

        :param name: name of the new playlist
        :type name: string
        :rtype: :class:`mopidy.models.Playlist`
        """
        raise NotImplementedError

    def delete(self, playlist):
        """
        Delete playlist.

        :param playlist: the playlist to delete
        :type playlist: :class:`mopidy.models.Playlist`
        """
        raise NotImplementedError

    def get(self, **criteria):
        """
        Get playlist by given criterias from the set of stored playlists.

        Raises :exc:`LookupError` if a unique match is not found.

        Examples::

            get(name='a')            # Returns track with name 'a'
            get(uri='xyz')           # Returns track with URI 'xyz'
            get(name='a', uri='xyz') # Returns track with name 'a' and URI 'xyz'

        :param criteria: on or more criteria to match by
        :type criteria: dict
        :rtype: :class:`mopidy.models.Playlist`
        """
        matches = self._playlists
        for (key, value) in criteria.iteritems():
            matches = filter(lambda p: getattr(p, key) == value, matches)
        if len(matches) == 1:
            return matches[0]
        criteria_string = ', '.join(
            ['%s=%s' % (k, v) for (k, v) in criteria.iteritems()])
        if len(matches) == 0:
            raise LookupError('"%s" match no playlists' % criteria_string)
        else:
            raise LookupError('"%s" match multiple playlists' % criteria_string)

    def lookup(self, uri):
        """
        Lookup playlist with given URI in both the set of stored playlists and
        in any other playlist sources.

        :param uri: playlist URI
        :type uri: string
        :rtype: :class:`mopidy.models.Playlist`
        """
        raise NotImplementedError

    def refresh(self):
        """Refresh stored playlists."""
        raise NotImplementedError

    def rename(self, playlist, new_name):
        """
        Rename playlist.

        :param playlist: the playlist
        :type playlist: :class:`mopidy.models.Playlist`
        :param new_name: the new name
        :type new_name: string
        """
        raise NotImplementedError

    def save(self, playlist):
        """
        Save the playlist to the set of stored playlists.

        :param playlist: the playlist
        :type playlist: :class:`mopidy.models.Playlist`
        """
        raise NotImplementedError

    def search(self, query):
        """
        Search for playlists whose name contains ``query``.

        :param query: query to search for
        :type query: string
        :rtype: list of :class:`mopidy.models.Playlist`
        """
        return filter(lambda p: query in p.name, self._playlists)
>>>>>>> 332d917b
<|MERGE_RESOLUTION|>--- conflicted
+++ resolved
@@ -10,203 +10,6 @@
 logger = logging.getLogger('mopidy.backends.base')
 
 class BaseBackend(object):
-<<<<<<< HEAD
-    current_playlist = None
-    library = None
-    playback = None
-    stored_playlists = None
-    uri_handlers = []
-
-    def destroy(self):
-        self.playback.destroy()
-
-class BaseCurrentPlaylistController(object):
-    def __init__(self, backend):
-        self.backend = backend
-        self.version = 0
-        self.playlist = Playlist()
-
-    @property
-    def playlist(self):
-        return self._playlist
-
-    @playlist.setter
-    def playlist(self, playlist):
-        self._playlist = playlist
-        self.version += 1
-        self.backend.playback.new_playlist_loaded_callback()
-
-    def add(self, uri, at_position=None):
-        raise NotImplementedError
-
-    def clear(self):
-        self.backend.playback.stop()
-        self.playlist = Playlist()
-
-    def get_by_id(self, id):
-        matches = filter(lambda t: t.id == id, self.playlist.tracks)
-        if matches:
-            return matches[0]
-        else:
-            raise KeyError('Track with ID "%s" not found' % id)
-
-    def get_by_url(self, uri):
-        matches = filter(lambda t: t.uri == uri, self.playlist.tracks)
-        if matches:
-            return matches[0]
-        else:
-            raise KeyError('Track with URI "%s" not found' % uri)
-
-    def load(self, playlist):
-        self.playlist = playlist
-
-    def move(self, start, end, to_position):
-        tracks = self.playlist.tracks
-
-        if start == end:
-            end += 1
-
-        new_tracks = tracks[:start] + tracks[end:]
-
-        for track in tracks[start:end]:
-            new_tracks.insert(to_position, track)
-            to_position += 1
-
-        self.playlist = Playlist(tracks=new_tracks)
-
-    def remove(self,track):
-        tracks = filter(lambda t: t != track, self.playlist.tracks)
-
-        self.playlist = Playlist(tracks=tracks)
-
-    def shuffle(self, start=None, end=None):
-        tracks = self.playlist.tracks
-
-        before = tracks[:start or 0]
-        shuffled = tracks[start:end]
-        after = tracks[end or len(tracks):]
-
-        random.shuffle(shuffled)
-
-        self.playlist = Playlist(tracks=before+shuffled+after)
-
-class BasePlaybackController(object):
-    PAUSED = 'paused'
-    PLAYING = 'playing'
-    STOPPED = 'stopped'
-
-    state = STOPPED
-    repeat = False
-    random = False
-    consume = False
-    volume = None
-    
-    def __init__(self, backend):
-        self.backend = backend
-        self.current_track = None
-        self._shuffled = []
-        self._first_shuffle = True
-
-    def play(self, id=None, position=None):
-        raise NotImplementedError
-
-    def stop(self):
-        raise NotImplementedError
-
-    def new_playlist_loaded_callback(self):
-        self.current_track = None
-
-        if self.state == self.PLAYING:
-            self.play()
-        elif self.state == self.PAUSED:
-            self.stop()
-
-    def next(self):
-        current_track = self.current_track
-
-        if not self.next_track:
-            self.stop()
-        else:
-            self.play(self.next_track)
-
-        if self.consume:
-            self.backend.current_playlist.remove(current_track)
-
-    def previous(self):
-        if self.previous_track:
-            self.play(self.previous_track)
-
-    def pause(self):
-        raise NotImplementedError
-
-    def resume(self):
-        raise NotImplementedError
-
-    def seek(self, time_position):
-        raise NotImplementedError
-
-    @property
-    def next_track(self):
-        playlist = self.backend.current_playlist.playlist
-
-        if not playlist.tracks:
-            return None
-
-        if self.random and not self._shuffled:
-            if self.repeat or self._first_shuffle:
-                self._shuffled = playlist.tracks
-                random.shuffle(self._shuffled)
-                self._first_shuffle = self.repeat
-
-        if self._shuffled:
-            return self._shuffled[0]
-
-        if self.current_track is None:
-            return playlist.tracks[0]
-
-        if self.repeat:
-            position = (self.playlist_position + 1) % len(playlist.tracks)
-            return playlist.tracks[position]
-
-        try:
-            return playlist.tracks[self.playlist_position + 1]
-        except IndexError:
-            return None
-
-    @property
-    def previous_track(self):
-        playlist = self.backend.current_playlist.playlist
-
-        if self.repeat or self.consume or self.random:
-            return self.current_track
-
-        if self.current_track is None:
-            return None
-
-        if self.playlist_position - 1 < 0:
-            return None
-
-        try:
-            return playlist.tracks[self.playlist_position - 1]
-        except IndexError:
-            return None
-
-    @property
-    def playlist_position(self):
-        playlist = self.backend.current_playlist.playlist
-
-        try:
-            return playlist.tracks.index(self.current_track)
-        except ValueError:
-            return None
-
-    @property
-    def time_position(self):
-        raise NotImplementedError
-
-    def destroy(self):
-        pass
-=======
     def __init__(self, core_queue=None, mixer=None):
         self.core_queue = core_queue
         if mixer is not None:
@@ -781,5 +584,4 @@
         :type query: string
         :rtype: list of :class:`mopidy.models.Playlist`
         """
-        return filter(lambda p: query in p.name, self._playlists)
->>>>>>> 332d917b
+        return filter(lambda p: query in p.name, self._playlists)