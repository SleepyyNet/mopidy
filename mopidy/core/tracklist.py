--- conflicted
+++ resolved
@@ -165,40 +165,10 @@
         elif self.single:
             return None
 
-<<<<<<< HEAD
         # Current differnce between next and eot handling is that eot needs to
         # handle single, with that out of the way the rest of the logic is
         # shared.
         return self.next_track(tl_track)
-=======
-        if self.random and not self._shuffled:
-            if self.repeat or not tl_track:
-                logger.debug('Shuffling tracks')
-                self._shuffled = self.tl_tracks
-                random.shuffle(self._shuffled)
-
-        if self.random:
-            try:
-                return self._shuffled[0]
-            except IndexError:
-                return None
-
-        if tl_track is None:
-            return self.tl_tracks[0]
-
-        position = self.index(tl_track)
-
-        if self.repeat and self.single:
-            return self.tl_tracks[position]
-
-        if self.repeat and not self.single:
-            return self.tl_tracks[(position + 1) % len(self.tl_tracks)]
-
-        try:
-            return self.tl_tracks[position + 1]
-        except IndexError:
-            return None
->>>>>>> 6133d20f
 
     def next_track(self, tl_track):
         """
