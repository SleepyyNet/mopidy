--- conflicted
+++ resolved
@@ -150,34 +150,18 @@
         if uri_scheme in self.backends.with_playlists:
             backends = [self.backends.with_playlists[uri_scheme]]
         else:
-<<<<<<< HEAD
-            # TODO: loop over backends until one of them doesn't return None
-            backend = list(self.backends.with_playlists.values())[0]
-
-        with _backend_error_handling(backend):
-            playlist = backend.playlists.create(name).get()
-
-            if playlist is None:
-                return None
-
-            validation.check_instance(playlist, Playlist)
-            listener.CoreListener.send('playlist_changed', playlist=playlist)
-            return playlist
+            backends = self.backends.with_playlists.values()
+
+        for backend in backends:
+            with _backend_error_handling(backend):
+                result = backend.playlists.create(name).get()
+                if result is None:
+                    continue
+                validation.check_instance(result, Playlist)
+                listener.CoreListener.send('playlist_changed', playlist=result)
+                return result
 
         return None
-=======
-            backends = self.backends.with_playlists.values()
-        for backend in backends:
-            try:
-                playlist = backend.playlists.create(name).get()
-            except Exception:
-                playlist = None
-            # Workaround for playlist providers that return None from create()
-            if not playlist:
-                continue
-            listener.CoreListener.send('playlist_changed', playlist=playlist)
-            return playlist
->>>>>>> 6d82cdb6
 
     def delete(self, uri):
         """
