from __future__ import unicode_literals

import tempfile
import unittest

import pykka

from mopidy import core
from mopidy.backends.local import actor
from mopidy.models import Track, Album, Artist

from tests import path_to_data_dir


# TODO: update tests to only use backend, not core. we need a seperate
# core test that does this integration test.
class LocalLibraryProviderTest(unittest.TestCase):
    artists = [
        Artist(name='artist1'),
        Artist(name='artist2'),
        Artist(name='artist3'),
        Artist(name='artist4'),
        Artist(name='artist5'),
        Artist(name='artist6'),
    ]

    albums = [
        Album(name='album1', artists=[artists[0]]),
        Album(name='album2', artists=[artists[1]]),
        Album(name='album3', artists=[artists[2]]),
        Album(name='album4'),
    ]

    tracks = [
        Track(
            uri='local:track:path1', name='track1',
            artists=[artists[0]], album=albums[0],
            date='2001-02-03', length=4000, track_no=1),
        Track(
            uri='local:track:path2', name='track2',
            artists=[artists[1]], album=albums[1],
            date='2002', length=4000, track_no=2),
        Track(
            uri='local:track:path3', name='track3',
            artists=[artists[3]], album=albums[2],
            date='2003', length=4000, track_no=3),
        Track(
<<<<<<< HEAD
            uri='local:track:path4', name='track4', genre='genre1',
            album=albums[3], length=4000, composers=[artists[4]]),
        Track(
            uri='local:track:path5', name='track5', genre='genre2',
            album=albums[3], length=4000, performers=[artists[5]]),
=======
            uri='local:track:path4', name='track4',
            artists=[artists[2]], album=albums[3],
            date='2004', length=60000, track_no=4),
>>>>>>> 640337bc
    ]

    config = {
        'local': {
            'media_dir': path_to_data_dir(''),
            'playlists_dir': b'',
            'tag_cache_file': path_to_data_dir('library_tag_cache'),
        }
    }

    def setUp(self):
        self.backend = actor.LocalBackend.start(
            config=self.config, audio=None).proxy()
        self.core = core.Core(backends=[self.backend])
        self.library = self.core.library

    def tearDown(self):
        pykka.ActorRegistry.stop_all()

    def test_refresh(self):
        self.library.refresh()

    @unittest.SkipTest
    def test_refresh_uri(self):
        pass

    def test_refresh_missing_uri(self):
        # Verifies that https://github.com/mopidy/mopidy/issues/500
        # has been fixed.

        tag_cache = tempfile.NamedTemporaryFile()
        with open(self.config['local']['tag_cache_file']) as fh:
            tag_cache.write(fh.read())
        tag_cache.flush()

        config = {'local': self.config['local'].copy()}
        config['local']['tag_cache_file'] = tag_cache.name
        backend = actor.LocalBackend(config=config, audio=None)

        # Sanity check that value is in tag cache
        result = backend.library.lookup(self.tracks[0].uri)
        self.assertEqual(result, self.tracks[0:1])

        # Clear tag cache and refresh
        tag_cache.seek(0)
        tag_cache.truncate()
        backend.library.refresh()

        # Now it should be gone.
        result = backend.library.lookup(self.tracks[0].uri)
        self.assertEqual(result, [])

    def test_lookup(self):
        tracks = self.library.lookup(self.tracks[0].uri)
        self.assertEqual(tracks, self.tracks[0:1])

    def test_lookup_unknown_track(self):
        tracks = self.library.lookup('fake uri')
        self.assertEqual(tracks, [])

    def test_find_exact_no_hits(self):
        result = self.library.find_exact(track_name=['unknown track'])
        self.assertEqual(list(result[0].tracks), [])

        result = self.library.find_exact(artist=['unknown artist'])
        self.assertEqual(list(result[0].tracks), [])

<<<<<<< HEAD
        result = self.library.find_exact(composer=['unknown composer'])
        self.assertEqual(list(result[0].tracks), [])

        result = self.library.find_exact(performer=['unknown performer'])
        self.assertEqual(list(result[0].tracks), [])

        result = self.library.find_exact(album=['unknown album'])
=======
        result = self.library.find_exact(albumartist=['unknown albumartist'])
        self.assertEqual(list(result[0].tracks), [])

        result = self.library.find_exact(album=['unknown artist'])
>>>>>>> 640337bc
        self.assertEqual(list(result[0].tracks), [])

        result = self.library.find_exact(date=['1990'])
        self.assertEqual(list(result[0].tracks), [])

<<<<<<< HEAD
        result = self.library.find_exact(genre=['unknown genre'])
        self.assertEqual(list(result[0].tracks), [])

        result = self.library.find_exact(track_no=[9])
=======
        result = self.library.find_exact(track_no=['9'])
        self.assertEqual(list(result[0].tracks), [])

        result = self.library.find_exact(track_no=['no_match'])
>>>>>>> 640337bc
        self.assertEqual(list(result[0].tracks), [])

        result = self.library.find_exact(uri=['fake uri'])
        self.assertEqual(list(result[0].tracks), [])

        result = self.library.find_exact(any=['unknown any'])
        self.assertEqual(list(result[0].tracks), [])

    def test_find_exact_uri(self):
        track_1_uri = 'local:track:path1'
        result = self.library.find_exact(uri=track_1_uri)
        self.assertEqual(list(result[0].tracks), self.tracks[:1])

        track_2_uri = 'local:track:path2'
        result = self.library.find_exact(uri=track_2_uri)
        self.assertEqual(list(result[0].tracks), self.tracks[1:2])

    def test_find_exact_track(self):
        result = self.library.find_exact(track_name=['track1'])
        self.assertEqual(list(result[0].tracks), self.tracks[:1])

        result = self.library.find_exact(track_name=['track2'])
        self.assertEqual(list(result[0].tracks), self.tracks[1:2])

    def test_find_exact_artist(self):
        result = self.library.find_exact(artist=['artist1'])
        self.assertEqual(list(result[0].tracks), self.tracks[:1])

        result = self.library.find_exact(artist=['artist2'])
        self.assertEqual(list(result[0].tracks), self.tracks[1:2])

<<<<<<< HEAD
    def test_find_exact_composer(self):
        result = self.library.find_exact(composer=['artist5'])
        self.assertEqual(list(result[0].tracks), self.tracks[3:4])

    def test_find_exact_performer(self):
        result = self.library.find_exact(performer=['artist6'])
        self.assertEqual(list(result[0].tracks), self.tracks[4:5])

=======
        result = self.library.find_exact(artist=['artist3'])
        self.assertEqual(list(result[0].tracks), self.tracks[3:4])

>>>>>>> 640337bc
    def test_find_exact_album(self):
        result = self.library.find_exact(album=['album1'])
        self.assertEqual(list(result[0].tracks), self.tracks[:1])

        result = self.library.find_exact(album=['album2'])
        self.assertEqual(list(result[0].tracks), self.tracks[1:2])

    def test_find_exact_albumartist(self):
        # Artist is both track artist and album artist
        result = self.library.find_exact(albumartist=['artist1'])
        self.assertEqual(list(result[0].tracks), [self.tracks[0]])

        # Artist is both track and album artist
        result = self.library.find_exact(albumartist=['artist2'])
        self.assertEqual(list(result[0].tracks), [self.tracks[1]])

        # Artist is just album artist
        result = self.library.find_exact(albumartist=['artist3'])
        self.assertEqual(list(result[0].tracks), [self.tracks[2]])

    def test_find_exact_track_no(self):
        result = self.library.find_exact(track_no=['1'])
        self.assertEqual(list(result[0].tracks), self.tracks[:1])

        result = self.library.find_exact(track_no=['2'])
        self.assertEqual(list(result[0].tracks), self.tracks[1:2])

    def test_find_exact_genre(self):
        result = self.library.find_exact(genre=['genre1'])
        self.assertEqual(list(result[0].tracks), self.tracks[3:4])

        result = self.library.find_exact(genre=['genre2'])
        self.assertEqual(list(result[0].tracks), self.tracks[4:5])

    def test_find_exact_date(self):
        result = self.library.find_exact(date=['2001'])
        self.assertEqual(list(result[0].tracks), [])

        result = self.library.find_exact(date=['2001-02-03'])
        self.assertEqual(list(result[0].tracks), self.tracks[:1])

        result = self.library.find_exact(date=['2002'])
        self.assertEqual(list(result[0].tracks), self.tracks[1:2])

    def test_find_exact_any(self):
        # Matches on track artist
        result = self.library.find_exact(any=['artist1'])
        self.assertEqual(list(result[0].tracks), self.tracks[:1])

        result = self.library.find_exact(any=['artist2'])
        self.assertEqual(list(result[0].tracks), self.tracks[1:2])

        # Matches on track
        result = self.library.find_exact(any=['track1'])
        self.assertEqual(list(result[0].tracks), self.tracks[:1])

        result = self.library.find_exact(any=['track2'])
        self.assertEqual(list(result[0].tracks), self.tracks[1:2])

        # Matches on track album
        result = self.library.find_exact(any=['album1'])
        self.assertEqual(list(result[0].tracks), self.tracks[:1])

        # Matches on track album artists
        result = self.library.find_exact(any=['artist3'])
        self.assertEqual(
            list(result[0].tracks), [self.tracks[3], self.tracks[2]])

        # Matches on track composer
        result = self.library.find_exact(any=['artist5'])
        self.assertEqual(list(result[0].tracks), self.tracks[3:4])

        # Matches on track performer
        result = self.library.find_exact(any=['artist6'])
        self.assertEqual(list(result[0].tracks), self.tracks[4:5])

        # Matches on track genre
        result = self.library.find_exact(any=['genre1'])
        self.assertEqual(list(result[0].tracks), self.tracks[3:4])

        result = self.library.find_exact(any=['genre2'])
        self.assertEqual(list(result[0].tracks), self.tracks[4:5])

        # Matches on track year
        result = self.library.find_exact(any=['2002'])
        self.assertEqual(list(result[0].tracks), self.tracks[1:2])

        # Matches on URI
        result = self.library.find_exact(any=['local:track:path1'])
        self.assertEqual(list(result[0].tracks), self.tracks[:1])

    def test_find_exact_wrong_type(self):
        test = lambda: self.library.find_exact(wrong=['test'])
        self.assertRaises(LookupError, test)

    def test_find_exact_with_empty_query(self):
        test = lambda: self.library.find_exact(artist=[''])
        self.assertRaises(LookupError, test)

<<<<<<< HEAD
        test = lambda: self.library.find_exact(composer=[''])
        self.assertRaises(LookupError, test)

        test = lambda: self.library.find_exact(performer=[''])
        self.assertRaises(LookupError, test)

        test = lambda: self.library.find_exact(track=[''])
=======
        test = lambda: self.library.find_exact(albumartist=[''])
        self.assertRaises(LookupError, test)

        test = lambda: self.library.find_exact(track_name=[''])
>>>>>>> 640337bc
        self.assertRaises(LookupError, test)

        test = lambda: self.library.find_exact(album=[''])
        self.assertRaises(LookupError, test)

        test = lambda: self.library.find_exact(track_no=[''])
        self.assertRaises(LookupError, test)

        test = lambda: self.library.find_exact(genre=[''])
        self.assertRaises(LookupError, test)

        test = lambda: self.library.find_exact(date=[''])
        self.assertRaises(LookupError, test)

        test = lambda: self.library.find_exact(any=[''])
        self.assertRaises(LookupError, test)

    def test_search_no_hits(self):
        result = self.library.search(track_name=['unknown track'])
        self.assertEqual(list(result[0].tracks), [])

        result = self.library.search(artist=['unknown artist'])
        self.assertEqual(list(result[0].tracks), [])

<<<<<<< HEAD
        result = self.library.search(composer=['unknown composer'])
        self.assertEqual(list(result[0].tracks), [])

        result = self.library.search(performer=['unknown performer'])
=======
        result = self.library.search(albumartist=['unknown albumartist'])
>>>>>>> 640337bc
        self.assertEqual(list(result[0].tracks), [])

        result = self.library.search(album=['unknown artist'])
        self.assertEqual(list(result[0].tracks), [])

        result = self.library.search(track_no=['9'])
        self.assertEqual(list(result[0].tracks), [])

        result = self.library.search(track_no=['no_match'])
        self.assertEqual(list(result[0].tracks), [])

        result = self.library.search(genre=['unknown genre'])
        self.assertEqual(list(result[0].tracks), [])

        result = self.library.search(date=['unknown date'])
        self.assertEqual(list(result[0].tracks), [])

        result = self.library.search(uri=['unknown uri'])
        self.assertEqual(list(result[0].tracks), [])

        result = self.library.search(any=['unknown anything'])
        self.assertEqual(list(result[0].tracks), [])

    def test_search_uri(self):
        result = self.library.search(uri=['TH1'])
        self.assertEqual(list(result[0].tracks), self.tracks[:1])

        result = self.library.search(uri=['TH2'])
        self.assertEqual(list(result[0].tracks), self.tracks[1:2])

    def test_search_track(self):
        result = self.library.search(track_name=['Rack1'])
        self.assertEqual(list(result[0].tracks), self.tracks[:1])

        result = self.library.search(track_name=['Rack2'])
        self.assertEqual(list(result[0].tracks), self.tracks[1:2])

    def test_search_artist(self):
        result = self.library.search(artist=['Tist1'])
        self.assertEqual(list(result[0].tracks), self.tracks[:1])

        result = self.library.search(artist=['Tist2'])
        self.assertEqual(list(result[0].tracks), self.tracks[1:2])

    def test_search_albumartist(self):
        # Artist is both track artist and album artist
        result = self.library.search(albumartist=['Tist1'])
        self.assertEqual(list(result[0].tracks), [self.tracks[0]])

        # Artist is both track artist and album artist
        result = self.library.search(albumartist=['Tist2'])
        self.assertEqual(list(result[0].tracks), [self.tracks[1]])

        # Artist is just album artist
        result = self.library.search(albumartist=['Tist3'])
        self.assertEqual(list(result[0].tracks), [self.tracks[2]])

    def test_search_composer(self):
        result = self.library.search(composer=['Tist5'])
        self.assertEqual(list(result[0].tracks), self.tracks[3:4])

    def test_search_performer(self):
        result = self.library.search(performer=['Tist6'])
        self.assertEqual(list(result[0].tracks), self.tracks[4:5])

    def test_search_album(self):
        result = self.library.search(album=['Bum1'])
        self.assertEqual(list(result[0].tracks), self.tracks[:1])

        result = self.library.search(album=['Bum2'])
        self.assertEqual(list(result[0].tracks), self.tracks[1:2])

    def test_search_genre(self):
        result = self.library.search(genre=['Enre1'])
        self.assertEqual(list(result[0].tracks), self.tracks[3:4])

        result = self.library.search(genre=['Enre2'])
        self.assertEqual(list(result[0].tracks), self.tracks[4:5])

    def test_search_date(self):
        result = self.library.search(date=['2001'])
        self.assertEqual(list(result[0].tracks), self.tracks[:1])

        result = self.library.search(date=['2001-02-03'])
        self.assertEqual(list(result[0].tracks), self.tracks[:1])

        result = self.library.search(date=['2001-02-04'])
        self.assertEqual(list(result[0].tracks), [])

        result = self.library.search(date=['2002'])
        self.assertEqual(list(result[0].tracks), self.tracks[1:2])

    def test_search_track_no(self):
        result = self.library.search(track_no=['1'])
        self.assertEqual(list(result[0].tracks), self.tracks[:1])

        result = self.library.search(track_no=['2'])
        self.assertEqual(list(result[0].tracks), self.tracks[1:2])

    def test_search_any(self):
        # Matches on track artist
        result = self.library.search(any=['Tist1'])
        self.assertEqual(list(result[0].tracks), self.tracks[:1])

        # Matches on track composer
        result = self.library.search(any=['Tist5'])
        self.assertEqual(list(result[0].tracks), self.tracks[3:4])

        # Matches on track performer
        result = self.library.search(any=['Tist6'])
        self.assertEqual(list(result[0].tracks), self.tracks[4:5])

        # Matches on track
        result = self.library.search(any=['Rack1'])
        self.assertEqual(list(result[0].tracks), self.tracks[:1])

        result = self.library.search(any=['Rack2'])
        self.assertEqual(list(result[0].tracks), self.tracks[1:2])

        # Matches on track album
        result = self.library.search(any=['Bum1'])
        self.assertEqual(list(result[0].tracks), self.tracks[:1])

        # Matches on track album artists
        result = self.library.search(any=['Tist3'])
        self.assertEqual(
            list(result[0].tracks), [self.tracks[3], self.tracks[2]])

        # Matches on track genre
        result = self.library.search(any=['Enre1'])
        self.assertEqual(list(result[0].tracks), self.tracks[3:4])

        result = self.library.search(any=['Enre2'])
        self.assertEqual(list(result[0].tracks), self.tracks[4:5])

        # Matches on URI
        result = self.library.search(any=['TH1'])
        self.assertEqual(list(result[0].tracks), self.tracks[:1])

    def test_search_wrong_type(self):
        test = lambda: self.library.search(wrong=['test'])
        self.assertRaises(LookupError, test)

    def test_search_with_empty_query(self):
        test = lambda: self.library.search(artist=[''])
        self.assertRaises(LookupError, test)

<<<<<<< HEAD
        test = lambda: self.library.search(composer=[''])
        self.assertRaises(LookupError, test)

        test = lambda: self.library.search(performer=[''])
        self.assertRaises(LookupError, test)

        test = lambda: self.library.search(track=[''])
=======
        test = lambda: self.library.search(albumartist=[''])
        self.assertRaises(LookupError, test)

        test = lambda: self.library.search(track_name=[''])
>>>>>>> 640337bc
        self.assertRaises(LookupError, test)

        test = lambda: self.library.search(album=[''])
        self.assertRaises(LookupError, test)

        test = lambda: self.library.search(genre=[''])
        self.assertRaises(LookupError, test)

        test = lambda: self.library.search(date=[''])
        self.assertRaises(LookupError, test)

        test = lambda: self.library.search(uri=[''])
        self.assertRaises(LookupError, test)

        test = lambda: self.library.search(any=[''])
        self.assertRaises(LookupError, test)<|MERGE_RESOLUTION|>--- conflicted
+++ resolved
@@ -45,17 +45,15 @@
             artists=[artists[3]], album=albums[2],
             date='2003', length=4000, track_no=3),
         Track(
-<<<<<<< HEAD
-            uri='local:track:path4', name='track4', genre='genre1',
-            album=albums[3], length=4000, composers=[artists[4]]),
-        Track(
-            uri='local:track:path5', name='track5', genre='genre2',
-            album=albums[3], length=4000, performers=[artists[5]]),
-=======
             uri='local:track:path4', name='track4',
             artists=[artists[2]], album=albums[3],
             date='2004', length=60000, track_no=4),
->>>>>>> 640337bc
+        Track(
+            uri='local:track:path5', name='track6', genre='genre1',
+            album=albums[3], length=4000, composers=[artists[4]]),
+        Track(
+            uri='local:track:path6', name='track6', genre='genre2',
+            album=albums[3], length=4000, performers=[artists[5]]),
     ]
 
     config = {
@@ -123,7 +121,9 @@
         result = self.library.find_exact(artist=['unknown artist'])
         self.assertEqual(list(result[0].tracks), [])
 
-<<<<<<< HEAD
+        result = self.library.find_exact(albumartist=['unknown albumartist'])
+        self.assertEqual(list(result[0].tracks), [])
+
         result = self.library.find_exact(composer=['unknown composer'])
         self.assertEqual(list(result[0].tracks), [])
 
@@ -131,28 +131,18 @@
         self.assertEqual(list(result[0].tracks), [])
 
         result = self.library.find_exact(album=['unknown album'])
-=======
-        result = self.library.find_exact(albumartist=['unknown albumartist'])
-        self.assertEqual(list(result[0].tracks), [])
-
-        result = self.library.find_exact(album=['unknown artist'])
->>>>>>> 640337bc
         self.assertEqual(list(result[0].tracks), [])
 
         result = self.library.find_exact(date=['1990'])
         self.assertEqual(list(result[0].tracks), [])
 
-<<<<<<< HEAD
         result = self.library.find_exact(genre=['unknown genre'])
         self.assertEqual(list(result[0].tracks), [])
 
-        result = self.library.find_exact(track_no=[9])
-=======
         result = self.library.find_exact(track_no=['9'])
         self.assertEqual(list(result[0].tracks), [])
 
         result = self.library.find_exact(track_no=['no_match'])
->>>>>>> 640337bc
         self.assertEqual(list(result[0].tracks), [])
 
         result = self.library.find_exact(uri=['fake uri'])
@@ -184,7 +174,9 @@
         result = self.library.find_exact(artist=['artist2'])
         self.assertEqual(list(result[0].tracks), self.tracks[1:2])
 
-<<<<<<< HEAD
+        result = self.library.find_exact(artist=['artist3'])
+        self.assertEqual(list(result[0].tracks), self.tracks[3:4])
+
     def test_find_exact_composer(self):
         result = self.library.find_exact(composer=['artist5'])
         self.assertEqual(list(result[0].tracks), self.tracks[3:4])
@@ -193,11 +185,6 @@
         result = self.library.find_exact(performer=['artist6'])
         self.assertEqual(list(result[0].tracks), self.tracks[4:5])
 
-=======
-        result = self.library.find_exact(artist=['artist3'])
-        self.assertEqual(list(result[0].tracks), self.tracks[3:4])
-
->>>>>>> 640337bc
     def test_find_exact_album(self):
         result = self.library.find_exact(album=['album1'])
         self.assertEqual(list(result[0].tracks), self.tracks[:1])
@@ -297,20 +284,16 @@
         test = lambda: self.library.find_exact(artist=[''])
         self.assertRaises(LookupError, test)
 
-<<<<<<< HEAD
+        test = lambda: self.library.find_exact(albumartist=[''])
+        self.assertRaises(LookupError, test)
+
+        test = lambda: self.library.find_exact(track_name=[''])
+        self.assertRaises(LookupError, test)
+
         test = lambda: self.library.find_exact(composer=[''])
         self.assertRaises(LookupError, test)
 
         test = lambda: self.library.find_exact(performer=[''])
-        self.assertRaises(LookupError, test)
-
-        test = lambda: self.library.find_exact(track=[''])
-=======
-        test = lambda: self.library.find_exact(albumartist=[''])
-        self.assertRaises(LookupError, test)
-
-        test = lambda: self.library.find_exact(track_name=[''])
->>>>>>> 640337bc
         self.assertRaises(LookupError, test)
 
         test = lambda: self.library.find_exact(album=[''])
@@ -335,17 +318,16 @@
         result = self.library.search(artist=['unknown artist'])
         self.assertEqual(list(result[0].tracks), [])
 
-<<<<<<< HEAD
+        result = self.library.search(albumartist=['unknown albumartist'])
+        self.assertEqual(list(result[0].tracks), [])
+
         result = self.library.search(composer=['unknown composer'])
         self.assertEqual(list(result[0].tracks), [])
 
         result = self.library.search(performer=['unknown performer'])
-=======
-        result = self.library.search(albumartist=['unknown albumartist'])
->>>>>>> 640337bc
-        self.assertEqual(list(result[0].tracks), [])
-
-        result = self.library.search(album=['unknown artist'])
+        self.assertEqual(list(result[0].tracks), [])
+
+        result = self.library.search(album=['unknown album'])
         self.assertEqual(list(result[0].tracks), [])
 
         result = self.library.search(track_no=['9'])
@@ -490,20 +472,16 @@
         test = lambda: self.library.search(artist=[''])
         self.assertRaises(LookupError, test)
 
-<<<<<<< HEAD
+        test = lambda: self.library.search(albumartist=[''])
+        self.assertRaises(LookupError, test)
+
         test = lambda: self.library.search(composer=[''])
         self.assertRaises(LookupError, test)
 
         test = lambda: self.library.search(performer=[''])
         self.assertRaises(LookupError, test)
 
-        test = lambda: self.library.search(track=[''])
-=======
-        test = lambda: self.library.search(albumartist=[''])
-        self.assertRaises(LookupError, test)
-
         test = lambda: self.library.search(track_name=[''])
->>>>>>> 640337bc
         self.assertRaises(LookupError, test)
 
         test = lambda: self.library.search(album=[''])
