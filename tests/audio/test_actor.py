--- conflicted
+++ resolved
@@ -46,9 +46,6 @@
     audio_class = audio.Audio
 
     def setUp(self):
-<<<<<<< HEAD
-        self.audio = self.audio_class.start(config=self.config).proxy()
-=======
         config = {
             'audio': {
                 'mixer': 'foomixer',
@@ -61,8 +58,7 @@
             },
         }
         self.song_uri = path_to_uri(path_to_data_dir('song1.wav'))
-        self.audio = audio.Audio.start(config=config, mixer=None).proxy()
->>>>>>> 292cf8f3
+        self.audio = self.audio_class.start(config=config, mixer=None).proxy()
 
     def tearDown(self):
         pykka.ActorRegistry.stop_all()
@@ -158,7 +154,7 @@
 
         self.audio.wait_for_state_change().get()
         call = mock.call('state_changed', old_state=PlaybackState.STOPPED,
-                         new_state=PlaybackState.PLAYING)
+                         new_state=PlaybackState.PLAYING, target_state=None)
         self.assertIn(call, send_mock.call_args_list)
 
     def test_state_change_stopped_to_paused_event(self, send_mock):
@@ -168,7 +164,7 @@
 
         self.audio.wait_for_state_change().get()
         call = mock.call('state_changed', old_state=PlaybackState.STOPPED,
-                         new_state=PlaybackState.PAUSED)
+                         new_state=PlaybackState.PAUSED, target_state=None)
         self.assertIn(call, send_mock.call_args_list)
 
     def test_state_change_paused_to_playing_event(self, send_mock):
@@ -180,7 +176,7 @@
 
         self.audio.wait_for_state_change().get()
         call = mock.call('state_changed', old_state=PlaybackState.PAUSED,
-                         new_state=PlaybackState.PLAYING)
+                         new_state=PlaybackState.PLAYING, target_state=None)
         self.assertIn(call, send_mock.call_args_list)
 
     def test_state_change_paused_to_stopped_event(self, send_mock):
@@ -192,7 +188,7 @@
 
         self.audio.wait_for_state_change().get()
         call = mock.call('state_changed', old_state=PlaybackState.PAUSED,
-                         new_state=PlaybackState.STOPPED)
+                         new_state=PlaybackState.STOPPED, target_state=None)
         self.assertIn(call, send_mock.call_args_list)
 
     def test_state_change_playing_to_paused_event(self, send_mock):
@@ -204,7 +200,7 @@
 
         self.audio.wait_for_state_change().get()
         call = mock.call('state_changed', old_state=PlaybackState.PLAYING,
-                         new_state=PlaybackState.PAUSED)
+                         new_state=PlaybackState.PAUSED, target_state=None)
         self.assertIn(call, send_mock.call_args_list)
 
     def test_state_change_playing_to_stopped_event(self, send_mock):
@@ -216,7 +212,7 @@
 
         self.audio.wait_for_state_change().get()
         call = mock.call('state_changed', old_state=PlaybackState.PLAYING,
-                         new_state=PlaybackState.STOPPED)
+                         new_state=PlaybackState.STOPPED, target_state=None)
         self.assertIn(call, send_mock.call_args_list)
 
     def test_stream_changed_event_on_playing(self, send_mock):
@@ -371,7 +367,8 @@
             ('position_changed', {'position': 0}),
             ('stream_changed', {'uri': self.uris[0]}),
             ('state_changed', {'old_state': PlaybackState.STOPPED,
-                               'new_state': PlaybackState.PLAYING}),
+                               'new_state': PlaybackState.PLAYING,
+                               'target_state': None}),
             ('position_changed', {'position': 0}),
             ('stream_changed', {'uri': self.uris[1]}),
             ('reached_end_of_stream', {})]
@@ -382,43 +379,8 @@
     pass
 
 
-# TODO: this is really a mixer scaling test, has nothing to do with audio
+# TODO: move to mixer tests...
 class MixerTest(BaseTest):
-    def test_set_volume(self):
-        for value in range(0, 101):
-            self.assertTrue(self.audio.set_volume(value).get())
-            self.assertEqual(value, self.audio.get_volume().get())
-
-<<<<<<< HEAD
-    def test_set_volume_with_mixer_max_below_100(self):
-        config = {
-            'audio': {
-                'mixer': 'fakemixer track_max_volume=40',
-                'mixer_track': None,
-                'mixer_volume': None,
-                'output': 'fakesink',
-                'visualizer': None,
-            }
-        }
-        self.audio = self.audio_class.start(config=config).proxy()
-
-        for value in range(0, 101):
-            self.assertTrue(self.audio.set_volume(value).get())
-            self.assertEqual(value, self.audio.get_volume().get())
-
-    def test_set_volume_with_mixer_min_equal_max(self):
-        config = {
-            'audio': {
-                'mixer': 'fakemixer track_max_volume=0',
-                'mixer_track': None,
-                'mixer_volume': None,
-                'output': 'fakesink',
-                'visualizer': None,
-            }
-        }
-        self.audio = self.audio_class.start(config=config).proxy()
-        self.assertEqual(0, self.audio.get_volume().get())
-=======
     @unittest.SkipTest
     def test_set_mute(self):
         for value in (True, False):
@@ -436,7 +398,6 @@
     @unittest.SkipTest
     def test_invalid_output_raises_error(self):
         pass  # TODO
->>>>>>> 292cf8f3
 
 
 class AudioStateTest(unittest.TestCase):
